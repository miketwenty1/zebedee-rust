--- conflicted
+++ resolved
@@ -7,11 +7,7 @@
     let apikey: String = env::var("ZBD_API_KEY").unwrap();
     let zbdenv: String =
         env::var("ZBD_ENV").unwrap_or_else(|_| String::from("https://api.zebedee.io"));
-<<<<<<< HEAD
-    let zebedee_client = ZebedeeClient::new().domain(zbdenv).apikey(apikey).build();
-=======
     let zebedee_client = ZebedeeClient::new(apikey).domain(zbdenv);
->>>>>>> e37129d0
     let tlvs = vec![TlvRecord { record_type : 123123123, value : String::from("00ABCDEF") }];
 
     let keysend_payload = Keysend {
