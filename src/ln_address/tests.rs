use crate::ZebedeeClient;
use std::env;

use super::*;

#[tokio::test]
async fn test_pay_ln_address() {
    let apikey: String = env::var("ZBD_API_KEY").unwrap();
    let zbdenv: String =
        env::var("ZBD_ENV").unwrap_or_else(|_| String::from("https://api.zebedee.io"));
<<<<<<< HEAD
    let zebedee_client = ZebedeeClient::new().domain(zbdenv).apikey(apikey).build();
=======
    let zebedee_client = ZebedeeClient::new(apikey).domain(zbdenv);
>>>>>>> e37129d0
    let payment = &LnPayment {
        ln_address: String::from("miketwenty1@zbd.gg"),
        amount: String::from("1000"),
        comment: "rust sdk ln address rest".to_string(),
    };
    let r = zebedee_client
        .pay_ln_address(payment)
        .await
        .unwrap()
        .success;
    assert!(r);
}
#[tokio::test]
async fn test_fetch_charge_ln_address() {
    let apikey: String = env::var("ZBD_API_KEY").unwrap();
    let zbdenv: String =
        env::var("ZBD_ENV").unwrap_or_else(|_| String::from("https://api.zebedee.io"));
    let zebedee_client = ZebedeeClient::new(apikey).domain(zbdenv);

    let payment = LnFetchCharge {
        ln_address: String::from("miketwenty1@zbd.gg"),
        amount: String::from("1000"),
        ..Default::default()
    };
    let r = zebedee_client
        .fetch_charge_ln_address(&payment)
        .await
        .unwrap()
        .success;
    assert!(r);
}

#[tokio::test]
async fn test_validate_ln_address() {
    let apikey: String = env::var("ZBD_API_KEY").unwrap();
    let zbdenv: String =
        env::var("ZBD_ENV").unwrap_or_else(|_| String::from("https://api.zebedee.io"));
    let zebedee_client = ZebedeeClient::new(apikey).domain(zbdenv);

    let ln_address = String::from("andre@zbd.gg");

    let r = zebedee_client
        .validate_ln_address(&LnAddress {
            address: ln_address,
        })
        .await
        .unwrap()
        .success;
    assert!(r);
}

#[tokio::test]
async fn test_validate_address_format() {
    let ln_address = LnAddress {
        address: "andre@zbd.gg".to_string(),
    };

    assert_eq!(ln_address.validate(), Ok(()));
}<|MERGE_RESOLUTION|>--- conflicted
+++ resolved
@@ -8,11 +8,7 @@
     let apikey: String = env::var("ZBD_API_KEY").unwrap();
     let zbdenv: String =
         env::var("ZBD_ENV").unwrap_or_else(|_| String::from("https://api.zebedee.io"));
-<<<<<<< HEAD
-    let zebedee_client = ZebedeeClient::new().domain(zbdenv).apikey(apikey).build();
-=======
     let zebedee_client = ZebedeeClient::new(apikey).domain(zbdenv);
->>>>>>> e37129d0
     let payment = &LnPayment {
         ln_address: String::from("miketwenty1@zbd.gg"),
         amount: String::from("1000"),
